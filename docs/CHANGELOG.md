# Changelog Chainlink Core

All notable changes to this project will be documented in this file.

The format is based on [Keep a Changelog](https://keepachangelog.com/en/1.0.0/),
and this project adheres to [Semantic Versioning](https://semver.org/spec/v2.0.0.html).

## [Unreleased]

<<<<<<< HEAD
### Added

- Add `ETH_MAX_UNCONFIRMED_TRANSACTIONS` configuration variable

Chainlink node now has a maximum number of unconfirmed transactions that
may be in flight at any one time (per key).

If this limit is reached, further attempts to send transactions will fail
and the relevant job will be marked as failed.

Jobs will continue to fail until at least one transaction is confirmed
and the queue size is reduced. This is introduced as a sanity limit to
prevent unbounded sending of transactions e.g. in the case that the eth
node is failing to broadcast to the network.

The default is set to 500 which considered high enough that it should
never be reached under normal operation. This limit can be changed
by setting the `ETH_MAX_UNCONFIRMED_TRANSACTIONS` environment variable.

- Support requestNewRound in libocr

requestNewRound enables dedicated requesters to request a fresh report to
be sent to the contract right away regardless of heartbeat or deviation.

### Fixed

- Improved handling of the case where we exceed the configured TX fee cap in
  geth.

Node will now fatally error jobs if the total transaction costs exceeds the
configured cap (default 1 Eth). Also, it will no longer continue to bump gas on
transactions that started hitting this limit and instead continue to resubmit
at the highest price that worked.

Node operators should check their geth nodes and remove this cap if configured,
you can do this by running your geth node with `--rpc.gascap=0
--rpc.txfeecap=0` or setting these values in your config toml.

- Make head backfill asynchronous. This should eliminate some harmless but
  annoying errors related to backfilling heads, logged on startup and
  occasionally during normal operation on fast chains like Kovan.

### Changed

- Bump `ORM_MAX_OPEN_CONNS` default from 10 to 20
- Bump `ORM_MAX_IDLE_CONNS` default from 5 to 10

Each Chainlink node will now use a maximum of 23 database connections (up from previous max of 13). Make sure your postgres database is tuned accordingly, especially if you are running multiple Chainlink nodes on a single database. If you find yourself hitting connection limits, you can consider reducing `ORM_MAX_OPEN_CONNS` but this may result in degraded performance.

- The global env var `JOB_PIPELINE_MAX_TASK_DURATION` is no longer supported
for OCR jobs.

## [0.10.1] - 2021-02-23
=======
## [0.10.2] - 2021-02-26

### Fixed

- Add contexts so that database queries timeout when necessary.
- Use manual updates instead of gorm update associations.

## [0.10.1] - 2021-02-25
>>>>>>> 4097aac6

### Fixed

- Prevent autosaving Task Spec on when Task Runs are saved to lower database load.

## [0.10.0] - 2021-02-22

### Fixed

- Fix a case where archiving jobs could try to delete it from the external initiator even if the job was not an EI job.
- Improved performance of the transaction manager by fetching receipts in
  batches. This should help prevent the node from getting stuck when processing
  large numbers of OCR jobs.
- Fixed a fluxmonitor job bug where submitting a value outside the acceptable range would stall the job
  permanently. Now a job spec error will be thrown if the polled answer is outside the
  acceptable range and no ethtx will be submitted. As additional protection, we also now
  check the receipts of the ethtx's and if they were reverted, we mark the ethtx task as failed.

### Breaking

- Squashed migrations into a single 1_initial migration. If you were running a version
  older than 0.9.10, you need to upgrade to 0.9.10 first before upgrading to the next
  version so that the migrations are run.

### Added

- A new Operator UI feature that visualize JSON and TOML job spec tasks on a 'New Job' page.

## [0.9.10] - 2021-01-30

### Fixed

- Fixed a UI bug with fluxmonitor jobs where initiator params were bunched up.
- Improved performance of OCR jobs to reduce database load. OCR jobs now run with unlimited parallelism and are not affected by `JOB_PIPELINE_PARALLELISM`.

### Added

- A new env var `JOB_PIPELINE_MAX_RUN_DURATION` has been added which controls maximum duration of the total run.

## [0.9.9] - 2021-01-18

### Added

- New CLI commands for key management:
  - `chainlink keys eth import`
  - `chainlink keys eth export`
  - `chainlink keys eth delete`
- All keys other than VRF keys now share the same password. If you have OCR, P2P, and ETH keys encrypted with different passwords, re-insert them into your DB encrypted with the same password prior to upgrading.

### Fixed

- Fixed reading of function selector values in DB.
- Support for bignums encoded in CBOR
- Silence spurious `Job spawner ORM attempted to claim locally-claimed job` warnings
- OCR now drops transmissions instead of queueing them if the node is out of Ether
- Fixed a long-standing issue where standby nodes would hold transactions open forever while waiting for a lock. This was preventing postgres from running necessary cleanup operations, resulting in bad database performance. Any node operators running standby failover chainlink nodes should see major database performance improvements with this release and may be able to reduce the size of their database instances.
- Fixed an issue where expired session tokens in operator UI would cause a large number of reqeusts to be sent to the node, resulting in a temporary rate-limit and 429 errors.
- Fixed issue whereby http client could leave too many open file descriptors

### Changed

- Key-related API endpoints have changed. All key-related commands are now namespaced under `/v2/keys/...`, and are standardized across key types.
- All key deletion commands now perform a soft-delete (i.e. archive) by default. A special CLI flag or query string parameter must be provided to hard-delete a key.
- Node now supports multiple OCR jobs sharing the same peer ID. If you have more than one key in your database, you must now specify `P2P_PEER_ID` to indicate which key to use.
- `DATABASE_TIMEOUT` is now set to 0 by default, so that nodes will wait forever for a lock. If you already have `DATABASE_TIMEOUT=0` set explicitly in your env (most node operators) then you don't need to do anything. If you didn't have it set, and you want to keep the old default behaviour where a node exits shortly if it can't get a lock, you can manually set `DATABASE_TIMEOUT=500ms` in your env.
- OCR bootstrap node no longer sends telemetry to the endpoint specified in the OCR job spec under `MonitoringEndpoint`.

## [0.9.8] - 2020-12-17

### Fixed

- An issue where the node would emit warnings on startup for fluxmonitor contracts

## [0.9.7] - 2020-12-14

### Added

- OCR bootstrap node now sends telemetry to the endpoint specified in the OCR job spec under `MonitoringEndpoint`.
- Adds "Account addresses" table to the `/keys` page.

### Changed

- Old jobs now allow duplicate job names. Also, if the name field is empty we no longer generate a name.
- Removes broken `ACCOUNT_ADDRESS` field from `/config` page.

### Fixed

- Brings `/runs` tab back to the operator UI.
- Signs out a user from operator UI on authentication error.

#### BREAKING CHANGES

- Commands for creating/managing legacy jobs and OCR jobs have changed, to reduce confusion and accomodate additional types of jobs using the new pipeline.

#### V1 jobs

`jobs archive` => `job_specs archive`
`jobs create` => `job_specs create`
`jobs list` => `job_specs list`
`jobs show` => `job_specs show`

#### V2 jobs (currently only applies to OCR)

`jobs createocr` => `jobs create`
`jobs deletev2` => `jobs delete`
`jobs run` => `jobs run`

## [0.9.6] - 2020-11-23

- OCR pipeline specs can now be configured on a per-task basis to allow unrestricted network access for http tasks. Example like so:

```
ds1          [type=http method=GET url="http://example.com" allowunrestrictednetworkaccess="true"];
ds1_parse    [type=jsonparse path="USD" lax="true"];
ds1_multiply [type=multiply times=100];
ds1 -> ds1_parse -> ds1_multiply;
```

- New prometheus metrics as follows:

```
Name: "pipeline_run_errors",
Help: "Number of errors for each pipeline spec",

Name: "pipeline_run_total_time_to_completion",
Help: "How long each pipeline run took to finish (from the moment it was created)",

Name: "pipeline_tasks_total_finished",
Help: "The total number of pipline tasks which have finished",

Name: "pipeline_task_execution_time",
Help: "How long each pipeline task took to execute",

Name: "pipeline_task_http_fetch_time",
Help: "Time taken to fully execute the HTTP request",

Name: "pipeline_task_http_response_body_size",
Help: "Size (in bytes) of the HTTP response body",

Name: "pipeline_runs_queued",
Help: "The total number of pipline runs that are awaiting execution",

Name: "pipeline_task_runs_queued",
Help: "The total number of pipline task runs that are awaiting execution",
```

### Changed

Numerous key-related UX improvements:

- All key-related commands have been consolidated under the `chainlink keys` subcommand:
  - `chainlink createextrakey` => `chainlink keys eth create`
  - `chainlink admin info` => `chainlink keys eth list`
  - `chainlink node p2p [create|list|delete]` => `chainlink keys p2p [create|list|delete]`
  - `chainlink node ocr [create|list|delete]` => `chainlink keys ocr [create|list|delete]`
  - `chainlink node vrf [create|list|delete]` => `chainlink keys vrf [create|list|delete]`
- Deleting OCR key bundles and P2P key bundles now archives them (i.e., soft delete) so that they can be recovered if needed. If you want to hard delete a key, pass the new `--hard` flag to the command, e.g. `chainlink keys p2p delete --hard 6`.
- Output from ETH/OCR/P2P/VRF key CLI commands now renders consistently.
- Deleting an OCR/P2P/VRF key now requires confirmation from the user. To skip confirmation (e.g. in shell scripts), pass `--yes` or `-y`.
- The `--ocrpassword` flag has been removed. OCR/P2P keys now share the same password at the ETH key (i.e., the password specified with the `--password` flag).

Misc:

- Two new env variables are added `P2P_ANNOUNCE_IP` and `P2P_ANNOUNCE_PORT` which allow node operators to override locally detected values for the chainlink node's externally reachable IP/port.
- `OCR_LISTEN_IP` and `OCR_LISTEN_PORT` have been renamed to `P2P_LISTEN_IP` and `P2P_LISTEN_PORT` for consistency.
- Support for adding a job with the same name as one that was deleted.

### Fixed

- Fixed an issue where the HTTP adapter would send an empty body on retries.
- Changed the default `JOB_PIPELINE_REAPER_THRESHOLD` value from `7d` to `168h` (hours are the highest time unit allowed by `time.Duration`).

## [0.9.5] - 2020-11-12

### Changed

- Updated from Go 1.15.4 to 1.15.5.

## [0.9.4] - 2020-11-04

### Fixed

- Hotfix to fix an issue with httpget adapter

## [0.9.3] - 2020-11-02

### Added

- Add new subcommand `node hard-reset` which is used to remove all state for unstarted and pending job runs from the database.

### Changed

- Chainlink now requires Postgres >= 11.x. Previously this was a recommendation, this is now a hard requirement. Migrations will fail if run on an older version of Postgres.
- Database improvements that greatly reduced the number of open Postgres connections
- Operator UI /jobs page is now searchable
- Jobs now accept a name field in the jobspecs

## [0.9.2] - 2020-10-15

### Added

- Bulletproof transaction manager enabled by default
- Fluxmonitor support enabled by default

### Fixed

- Improve transaction manager architecture to be more compatible with `ETH_SECONDARY_URL` option (i.e. concurrent transaction submission to multiple different eth nodes). This also comes with some minor performance improvements in the tx manager and more correct handling of some extremely rare edge cases.
- As a side-effect, we now no longer handle the case where an external wallet used the chainlink ethereum private key to send a transaction. This use-case was already explicitly unsupported, but we made a best-effort attempt to handle it. We now make no attempt at all to handle it and doing this WILL result in your node not sending the data that it expected to be sent for the nonces that were used by an external wallet.
- Operator UI now shows booleans correctly

### Changed

- ETH_MAX_GAS_PRICE_WEI now 1500Gwei by default

## [0.8.18] - 2020-10-01

### Fixed

- Prometheus gas_updater_set_gas_price metric now only shows last gas price instead of every block since restart

## [0.8.17] - 2020-09-28

### Added

- Add new env variable ETH_SECONDARY_URL. Default is unset. You may optionally set this to an http(s) ethereum RPC client URL. If set, transactions will also be broadcast to this secondary ethereum node. This allows transaction broadcasting to be more robust in the face of primary ethereum node bugs or failures.
- Remove configuration option ORACLE_CONTRACT_ADDRESS, it had no effect
- Add configuration option OPERATOR_CONTRACT_ADDRESS, it filters the contract addresses the node should listen to for Run Logs
- At startup, the chainlink node will create a new funding address. This will initially be used to pay for cancelling stuck transactions.

### Fixed

- Gas bumper no longer hits database constraint error if ETH_MAX_GAS_PRICE_WEI is reached (this was actually mostly harmless, but the errors were annoying)

### Changes

- ETH_MAX_GAS_PRICE_WEI now defaults to 1500 gwei

## [0.8.16] - 2020-09-18

### Added

- The chainlink node now will bump a limited configurable number of transactions at once. This is configured with the ETH_GAS_BUMP_TX_DEPTH variable which is 10 by default. Set to 0 to disable (the old behaviour).

### Fixed

- ETH_DISABLED flag works again

## [0.8.15] - 2020-09-14

### Added

- Chainlink header images to the following `README.md` files: root, core,
  evm-contracts, and evm-test-helpers.
- Database migrations: new log_consumptions records will contain the number of the associated block.
  This migration will allow future version of chainlink to automatically clean up unneeded log_consumption records.
  This migration should execute very fast.
- External Adapters for the Flux Monitor will now receive the Flux Monitor round state info as the meta payload.
- Reduce frequency of balance checking.

### Fixed

Previously when the node was overloaded with heads there was a minor possibility it could get backed up with a very large head queue, and become unstable. Now, we drop heads instead in this case and noisily emit an error. This means the node should more gracefully handle overload conditions, although this is still dangerous and node operators should deal with it immediately to avoid missing jobs.

A new environment variable is introduced to configure this, called `ETH_HEAD_TRACKER_MAX_BUFFER_SIZE`. It is recommended to leave this set to the default of "3".

A new prometheus metric is also introduced to track dropped heads, called `head_tracker_num_heads_dropped`. You may wish to set an alert on a rule such as `increase(chainlink_dropped_heads[5m]) > 0`.

## [0.8.14] - 2020-09-02

## Changed

- Fix for gas bumper
- Fix for broadcast-transactions function

## [0.8.13] - 2020-08-31

## Changed

- Fix for gas bumper
- Fix for broadcast-transactions function

## [0.8.13] - 2020-08-31

### Changed

- Performance improvements when using BulletproofTxManager.

## [0.8.12] - 2020-08-10

### Fixed

- Added a workaround for Infura users who are seeing "error getting balance: header not found".
  This behaviour is due to Infura announcing it has a block, but when we request our balance in this block, the eth node doesn't have the block in memory. The workaround is to add a configurable lag time on balance update requests. The default is set to 1 but this is configurable via a new environment variable `ETH_BALANCE_MONITOR_BLOCK_DELAY`.

## [0.8.11] - 2020-07-27

### Added

- Job specs now support pinning to multiple keys using the new `fromAddresses` field in the ethtx task spec.

### Changed

- Using `fromAddress` in ethtx task specs has been deprecated. Please use `fromAddresses` instead.

### Breaking changes

- Support for RunLogTopic0original and RunLogTopic20190123withFullfillmentParams logs has been dropped. This should not affect any users since these logs predate Chainlink's mainnet launch and have never been used on mainnet.

IMPORTANT: The selection mechanism for keys has changed. When an ethtx task spec is not pinned to a particular key by defining `fromAddress` or `fromAddresses`, the node will now cycle through all available keys in round robin fashion. This is a change from the previous behaviour where nodes would only pick the earliest created key.

This is done to allow increases in throughput when a node operator has multiple whitelisted addresses for their oracle.

If your node has multiple keys, you will need to take one of the three following actions:

1. Make sure all keys are valid for all job specs
2. Pin job specs to a valid subset of key(s) using `fromAddresses`
3. Delete the key(s) you don't want to use

If your node only has one key, no action is required.

## [0.8.10] - 2020-07-14

### Fixed

- Incorrect sequence on keys table in some edge cases

## [0.8.9] - 2020-07-13

### Added

- Added a check on sensitive file ownership that gives a warning if certain files are not owned by the user running chainlink
- Added mechanism to asynchronously communicate when a job spec has an ethereum interaction error (or any async error) with a UI screen
- Gas Bumper now bumps based on the current gas price instead of the gas price of the original transaction

### Fixed

- Support for multiple node addresses

## [0.8.8] - 2020-06-29

### Added

- `ethtx` tasks now support a new parameter, `minRequiredOutgoingConfirmations` which allows you to tune how many confirmations are required before moving on from an `ethtx` task on a per task basis (only works with BulletproofTxManager). If it is not supplied, the default of `MIN_OUTGOING_CONFIRMATIONS` is used (same as the old behaviour).

### Changed

- HeadTracker now automatically backfills missing heads up to `ETH_FINALITY_DEPTH`
- The strategy for gas bumping has been changed to produce a potentially higher gas cost in exchange for the transaction getting through faster.

### Breaking changes

- `admin withdraw` command has been removed. This was only ever useful to withdraw LINK if the Oracle contract was owned by the Chainlink node address. It is no longer recommended to have the Oracle owner be the chainlink node address.
- Fixed `txs create` to send the amount in Eth not in Wei (as per the documentation)

## [0.8.7] - 2020-06-15

### Added

This release contains a number of features aimed at improving the node's reliability when putting transactions on-chain.

- An experimental new transaction manager is introduced that delivers reliability improvements compared to the old one, especially when faced with difficult network conditions or spiking gas prices. It also reduces load on the database and makes fewer calls to the eth node compared to the old tx manager.
- Along with the new transaction manager is a local client command for manually controlling the node nonce - `setnextnonce`. This should never be necessary under normal operation and is included only for use in emergencies.
- New prometheus metrics for the head tracker:
  - `head_tracker_heads_in_queue` - The number of heads currently waiting to be executed. You can think of this as the 'load' on the head tracker. Should rarely or never be more than 0.
  - `head_tracker_callback_execution_duration` - How long it took to execute all callbacks. If the average of this exceeds the time between blocks, your node could lag behind and delay transactions.
- Nodes transmit their build info to Explorer for better debugging/tracking.

### Env var changes

- `ENABLE_BULLETPROOF_TX_MANAGER` - set this to true to enable the experimental new transaction manager
- `ETH_GAS_BUMP_PERCENT` default value has been increased from 10% to 20%
- `ETH_GAS_BUMP_THRESHOLD` default value has been decreased from 12 to 3
- `ETH_FINALITY_DEPTH` specifies how deep protection should be against re-orgs. The default is 50. It only applies if BulletproofTxManager is enabled. It is not recommended to change this setting.
- `EthHeadTrackerHistoryDepth` specifies how many heads the head tracker should keep in the database. The default is 100. It is not recommended to change this setting.
- Update README.md with links to mockery, jq, and gencodec as they are required to run `go generate ./...`

## [0.8.6] - 2020-06-08

### Added

- The node now logs the eth client RPC calls
- More reliable Ethereum block header tracking
- Limit the amount of an HTTP response body that the node will read
- Make Aggregator contract interface viewable
- More resilient handling of chain reorganizations

## [0.8.5] - 2020-06-01

### Added

- The chainlink node can now be configured to backfill logs from `n` blocks after a
  connection to the ethereum client is reset. This value is specified with an environment
  variable `BLOCK_BACKFILL_DEPTH`.
- The chainlink node now sets file permissions on sensitive files on startup (tls, .api, .env, .password and secret)
- AggregatorInterface now has description and version fields.

### Changed

- Solidity: Renamed the previous `AggregatorInterface.sol` to
  `HistoricAggregatorInterface.sol`. Users are encouraged to use the new methods
  introduced on the `AggregatorInterface`(`getRoundData` and `latestRoundData`),
  as they return metadata to indicate freshness of the data in a single
  cross-contract call.
- Solidity: Marked `HistoricAggregatorInterface` methods (`latestAnswer`,
  `latestRound`, `latestTimestamp`, `getAnswer`, `getTimestamp`) as deprecated
  on `FluxAggregator`, `WhitelistedAggregator`, `AggregatorProxy`,
  `WhitelistedAggregatorProxy`.
- Updated the solidity compiler version for v0.6 from 0.6.2 to 0.6.6.
- AccessControlledAggregatorProxy checks an external contract for users to be able to
  read functions.

### Fixed

- Fluxmonitor jobs now respect the `minPayment` field on job specs and won't poll if the contract
  does not have sufficient funding. This allows certain jobs to require a larger payment
  than `MINIMUM_CONTRACT_PAYMENT`.

## [0.8.4] - 2020-05-18

### Added

- Fluxmonitor initiators may now optionally include an `absoluteThreshold`
  parameter. To trigger a new on-chain report, the absolute difference in the feed
  value must change by at least the `absoluteThreshold` value. If it is
  unspecified or zero, fluxmonitor behavior is unchanged.
- Database Migrations: Add created_at and updated_at to all tables allowing for
  better historical insights. This migration may take a minute or two on large
  databases.

### Fixed

- Fix incorrect permissions on some files written by the node
  Prevent a case where duplicate ethereum keys could be added
  Improve robustness and reliability of ethtx transaction logic

## [0.8.3] - 2020-05-04

### Added

- Added Changelog.
- Database Migrations: There a number of database migrations included in this
  release as part of our ongoing effort to make the node even more reliable and
  stable, and build a firm foundation for future development.

### Changed

- New cron strings MUST now include time zone. If you want your jobs to run in
  UTC for example: `CRON_TZ=UTC * * * * *`. Previously, jobs specified without a
  time zone would run in the server's native time zone, which in most cases is UTC
  but this was never guaranteed.

### Fixed

- Fix crash in experimental gas updater when run on Kovan network

## [0.8.2] - 2020-04-20

## [0.8.1] - 2020-04-08

## [0.8.0] - 2020-04-06<|MERGE_RESOLUTION|>--- conflicted
+++ resolved
@@ -7,7 +7,6 @@
 
 ## [Unreleased]
 
-<<<<<<< HEAD
 ### Added
 
 - Add `ETH_MAX_UNCONFIRMED_TRANSACTIONS` configuration variable
@@ -60,8 +59,6 @@
 - The global env var `JOB_PIPELINE_MAX_TASK_DURATION` is no longer supported
 for OCR jobs.
 
-## [0.10.1] - 2021-02-23
-=======
 ## [0.10.2] - 2021-02-26
 
 ### Fixed
@@ -70,7 +67,6 @@
 - Use manual updates instead of gorm update associations.
 
 ## [0.10.1] - 2021-02-25
->>>>>>> 4097aac6
 
 ### Fixed
 
