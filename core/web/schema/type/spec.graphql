--- conflicted
+++ resolved
@@ -69,36 +69,19 @@
 }
 
 type OCR2Spec {
-<<<<<<< HEAD
-    blockchainTimeout: String!
+    blockchainTimeout: String
     contractID: String!
-    contractConfigConfirmations: Int!
-    contractConfigTrackerPollInterval: String!
-    contractConfigTrackerSubscribeInterval: String!
-=======
-    blockchainTimeout: String
-    contractAddress: String!
     contractConfigConfirmations: Int
     contractConfigTrackerPollInterval: String
     contractConfigTrackerSubscribeInterval: String
->>>>>>> fbe835b7
     createdAt: Time!
     isBootstrapPeer: Boolean!
-<<<<<<< HEAD
-    juelsPerFeeCoinSource: String!
+    juelsPerFeeCoinSource: String
     ocrKeyBundleID: String
-    monitoringEndpoint: String
-    p2pPeerID: String!
-    p2pBootstrapPeers: [String!]!
-    transmitterID: String
-=======
-    juelsPerFeeCoinSource: String
-    keyBundleID: String
     monitoringEndpoint: String
     p2pPeerID: String
     p2pBootstrapPeers: [String!]
-    transmitterAddress: String
->>>>>>> fbe835b7
+    transmitterID: String
 }
 
 type VRFSpec {
