--- conflicted
+++ resolved
@@ -13,11 +13,7 @@
 	clnull "github.com/smartcontractkit/chainlink/core/null"
 	"github.com/smartcontractkit/chainlink/core/services/job"
 	"github.com/smartcontractkit/chainlink/core/services/keystore/keys/ethkey"
-<<<<<<< HEAD
-	"github.com/smartcontractkit/chainlink/core/services/keystore/keys/p2pkey"
 	"github.com/smartcontractkit/chainlink/core/services/relay"
-=======
->>>>>>> 6cc13869
 	"github.com/smartcontractkit/chainlink/core/services/signatures/secp256k1"
 	"github.com/smartcontractkit/chainlink/core/store/models"
 	"github.com/smartcontractkit/chainlink/core/utils"
@@ -488,15 +484,9 @@
 
 	keyBundleID := models.MustSha256HashFromHex("f5bf259689b26f1374efb3c9a9868796953a0f814bb2d39b968d0e61b58620a5")
 
-<<<<<<< HEAD
-	p2pPeerID, err := p2pkey.MakePeerID("12D3KooWL3XJ9EMCyZvmmGXL2LMiVBtrVa2BuESsJiXkSj7333Jw")
-	require.NoError(t, err)
-
 	relayConfig, err := models.ParseJSON([]byte(`{"chainID": 1337}`))
 	require.NoError(t, err)
 
-=======
->>>>>>> 6cc13869
 	testCases := []GQLTestCase{
 		{
 			name:          "OCR 2 spec",
@@ -516,16 +506,10 @@
 						JuelsPerFeeCoinPipeline:                "100000000",
 						OCRKeyBundleID:                         null.StringFrom(keyBundleID.String()),
 						MonitoringEndpoint:                     null.StringFrom("https://monitor.endpoint"),
-<<<<<<< HEAD
-						P2PPeerID:                              &p2pPeerID,
 						P2PBootstrapPeers:                      pq.StringArray{"12D3KooWL3XJ9EMCyZvmmGXL2LMiVBtrVa2BuESsJiXkSj7333Jw@localhost:5001"},
 						Relay:                                  relay.Ethereum,
 						RelayConfig:                            relayConfig,
 						TransmitterID:                          null.StringFrom(transmitterAddress.String()),
-=======
-						P2PBootstrapPeers:                      pq.StringArray{"/dns4/test.com/tcp/2001/p2pkey"},
-						TransmitterAddress:                     &transmitterAddress,
->>>>>>> 6cc13869
 					},
 				}, nil)
 			},
@@ -571,18 +555,12 @@
 							"juelsPerFeeCoinSource": "100000000",
 							"ocrKeyBundleID": "f5bf259689b26f1374efb3c9a9868796953a0f814bb2d39b968d0e61b58620a5",
 							"monitoringEndpoint": "https://monitor.endpoint",
-<<<<<<< HEAD
-							"p2pPeerID": "p2p_12D3KooWL3XJ9EMCyZvmmGXL2LMiVBtrVa2BuESsJiXkSj7333Jw",
 							"p2pBootstrapPeers": ["12D3KooWL3XJ9EMCyZvmmGXL2LMiVBtrVa2BuESsJiXkSj7333Jw@localhost:5001"],
 							"relay": "ethereum",
 							"relayConfig": {
 								"chainID": 1337
 							},
 							"transmitterID": "0x3cCad4715152693fE3BC4460591e3D3Fbd071b42"
-=======
-							"p2pBootstrapPeers": ["/dns4/test.com/tcp/2001/p2pkey"],
-							"transmitterAddress": "0x3cCad4715152693fE3BC4460591e3D3Fbd071b42"
->>>>>>> 6cc13869
 						}
 					}
 				}
