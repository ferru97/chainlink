package config

import (
	"fmt"
	"log"
	"math/big"
	"net"
	"net/url"
	"reflect"
	"time"

	"github.com/smartcontractkit/chainlink/core/services/keystore/keys/p2pkey"
	ocrnetworking "github.com/smartcontractkit/libocr/networking"

	"github.com/smartcontractkit/chainlink/core/assets"
	"github.com/smartcontractkit/chainlink/core/store/models"
	"github.com/smartcontractkit/chainlink/core/utils"
)

// ConfigSchema records the schema of configuration at the type level
type ConfigSchema struct {
<<<<<<< HEAD
	AdminCredentialsFile                       string          `env:"ADMIN_CREDENTIALS_FILE" default:"$ROOT/apicredentials"`
	AllowOrigins                               string          `env:"ALLOW_ORIGINS" default:"http://localhost:3000,http://localhost:6688"`
	AuthenticatedRateLimit                     int64           `env:"AUTHENTICATED_RATE_LIMIT" default:"1000"`
	AuthenticatedRateLimitPeriod               time.Duration   `env:"AUTHENTICATED_RATE_LIMIT_PERIOD" default:"1m"`
	AutoPprofEnabled                           bool            `env:"AUTO_PPROF_ENABLED" default:"false"`
	AutoPprofProfileRoot                       string          `env:"AUTO_PPROF_PROFILE_ROOT"` // Defaults to $CHAINLINK_ROOT
	AutoPprofPollInterval                      models.Duration `env:"AUTO_PPROF_POLL_INTERVAL" default:"10s"`
	AutoPprofGatherDuration                    models.Duration `env:"AUTO_PPROF_GATHER_DURATION" default:"10s"`
	AutoPprofGatherTraceDuration               models.Duration `env:"AUTO_PPROF_GATHER_TRACE_DURATION" default:"5s"`
	AutoPprofMaxProfileSize                    utils.FileSize  `env:"AUTO_PPROF_MAX_PROFILE_SIZE" default:"100mb"`
	AutoPprofCPUProfileRate                    int             `env:"AUTO_PPROF_CPU_PROFILE_RATE" default:"1"`
	AutoPprofMemProfileRate                    int             `env:"AUTO_PPROF_MEM_PROFILE_RATE" default:"1"`
	AutoPprofBlockProfileRate                  int             `env:"AUTO_PPROF_BLOCK_PROFILE_RATE" default:"1"`
	AutoPprofMutexProfileFraction              int             `env:"AUTO_PPROF_MUTEX_PROFILE_FRACTION" default:"1"`
	AutoPprofMemThreshold                      utils.FileSize  `env:"AUTO_PPROF_MEM_THRESHOLD" default:"4gb"`
	AutoPprofGoroutineThreshold                int             `env:"AUTO_PPROF_GOROUTINE_THRESHOLD" default:"5000"`
	BalanceMonitorEnabled                      bool            `env:"BALANCE_MONITOR_ENABLED"`
	BlockBackfillDepth                         uint64          `env:"BLOCK_BACKFILL_DEPTH" default:"10"`
	BlockBackfillSkip                          bool            `env:"BLOCK_BACKFILL_SKIP" default:"false"`
	BlockEmissionIdleWarningThreshold          time.Duration   `env:"BLOCK_EMISSION_IDLE_WARNING_THRESHOLD"`
	BlockHistoryEstimatorBatchSize             uint32          `env:"BLOCK_HISTORY_ESTIMATOR_BATCH_SIZE"`
	BlockHistoryEstimatorBlockDelay            uint16          `env:"BLOCK_HISTORY_ESTIMATOR_BLOCK_DELAY"`
	BlockHistoryEstimatorBlockHistorySize      uint16          `env:"BLOCK_HISTORY_ESTIMATOR_BLOCK_HISTORY_SIZE"`
	BlockHistoryEstimatorTransactionPercentile uint16          `env:"BLOCK_HISTORY_ESTIMATOR_TRANSACTION_PERCENTILE"`
	BridgeResponseURL                          url.URL         `env:"BRIDGE_RESPONSE_URL"`
	ChainType                                  string          `env:"CHAIN_TYPE"`
	ClientNodeURL                              string          `env:"CLIENT_NODE_URL" default:"http://localhost:6688"`
	DatabaseBackupDir                          string          `env:"DATABASE_BACKUP_DIR" default:""`
	DatabaseBackupFrequency                    time.Duration   `env:"DATABASE_BACKUP_FREQUENCY" default:"1h"`
	DatabaseBackupMode                         string          `env:"DATABASE_BACKUP_MODE" default:"none"`
	DatabaseBackupURL                          *url.URL        `env:"DATABASE_BACKUP_URL" default:""`
	DatabaseListenerMaxReconnectDuration       time.Duration   `env:"DATABASE_LISTENER_MAX_RECONNECT_DURATION" default:"10m"`
	DatabaseListenerMinReconnectInterval       time.Duration   `env:"DATABASE_LISTENER_MIN_RECONNECT_INTERVAL" default:"1m"`
	DatabaseLockingMode                        string          `env:"DATABASE_LOCKING_MODE" default:"dual"`
	DatabaseMaximumTxDuration                  time.Duration   `env:"DATABASE_MAXIMUM_TX_DURATION" default:"30m"`
	DatabaseTimeout                            models.Duration `env:"DATABASE_TIMEOUT" default:"0"`
	DatabaseURL                                string          `env:"DATABASE_URL"`
	DefaultChainID                             *big.Int        `env:"ETH_CHAIN_ID"`
	DefaultHTTPAllowUnrestrictedNetworkAccess  bool            `env:"DEFAULT_HTTP_ALLOW_UNRESTRICTED_NETWORK_ACCESS" default:"false"`
	DefaultHTTPLimit                           int64           `env:"DEFAULT_HTTP_LIMIT" default:"32768"`
	DefaultHTTPTimeout                         models.Duration `env:"DEFAULT_HTTP_TIMEOUT" default:"15s"`
	DefaultMaxHTTPAttempts                     uint            `env:"MAX_HTTP_ATTEMPTS" default:"5"`
	Dev                                        bool            `env:"CHAINLINK_DEV" default:"false"`
	EVMDisabled                                bool            `env:"EVM_DISABLED" default:"false"`
	EthTxReaperInterval                        time.Duration   `env:"ETH_TX_REAPER_INTERVAL"`
	EthTxReaperThreshold                       time.Duration   `env:"ETH_TX_REAPER_THRESHOLD"`
	EthTxResendAfterThreshold                  time.Duration   `env:"ETH_TX_RESEND_AFTER_THRESHOLD"`
	EthereumDisabled                           bool            `env:"ETH_DISABLED" default:"false"`
	EthereumHTTPURL                            string          `env:"ETH_HTTP_URL"`
	EthereumSecondaryURL                       string          `env:"ETH_SECONDARY_URL" default:""`
	EthereumSecondaryURLs                      string          `env:"ETH_SECONDARY_URLS" default:""`
	EthereumURL                                string          `env:"ETH_URL"`
	EvmDefaultBatchSize                        uint32          `env:"ETH_DEFAULT_BATCH_SIZE"`
	EvmEIP1559DynamicFees                      bool            `env:"EVM_EIP1559_DYNAMIC_FEES"`
	EvmFinalityDepth                           uint32          `env:"ETH_FINALITY_DEPTH"`
	EvmGasBumpPercent                          uint16          `env:"ETH_GAS_BUMP_PERCENT"`
	EvmGasBumpThreshold                        uint64          `env:"ETH_GAS_BUMP_THRESHOLD"`
	EvmGasBumpTxDepth                          uint16          `env:"ETH_GAS_BUMP_TX_DEPTH"`
	EvmGasBumpWei                              *big.Int        `env:"ETH_GAS_BUMP_WEI"`
	EvmGasLimitDefault                         uint64          `env:"ETH_GAS_LIMIT_DEFAULT"`
	EvmGasLimitMultiplier                      float32         `env:"ETH_GAS_LIMIT_MULTIPLIER"`
	EvmGasLimitTransfer                        uint64          `env:"ETH_GAS_LIMIT_TRANSFER"`
	EvmGasPriceDefault                         *big.Int        `env:"ETH_GAS_PRICE_DEFAULT"`
	EvmGasTipCapDefault                        *big.Int        `env:"EVM_GAS_TIP_CAP_DEFAULT"`
	EvmGasTipCapMinimum                        *big.Int        `env:"EVM_GAS_TIP_CAP_MINIMUM"`
	EvmHeadTrackerHistoryDepth                 uint            `env:"ETH_HEAD_TRACKER_HISTORY_DEPTH"`
	EvmHeadTrackerMaxBufferSize                uint            `env:"ETH_HEAD_TRACKER_MAX_BUFFER_SIZE"`
	EvmHeadTrackerSamplingInterval             time.Duration   `env:"ETH_HEAD_TRACKER_SAMPLING_INTERVAL"`
	EvmLogBackfillBatchSize                    uint32          `env:"ETH_LOG_BACKFILL_BATCH_SIZE"`
	EvmMaxGasPriceWei                          *big.Int        `env:"ETH_MAX_GAS_PRICE_WEI"`
	EvmMaxInFlightTransactions                 uint32          `env:"ETH_MAX_IN_FLIGHT_TRANSACTIONS"`
	EvmMaxQueuedTransactions                   uint64          `env:"ETH_MAX_QUEUED_TRANSACTIONS"`
	EvmMinGasPriceWei                          *big.Int        `env:"ETH_MIN_GAS_PRICE_WEI"`
	EvmNonceAutoSync                           bool            `env:"ETH_NONCE_AUTO_SYNC"`
	EvmRPCDefaultBatchSize                     uint32          `env:"ETH_RPC_DEFAULT_BATCH_SIZE"`
	ExplorerAccessKey                          string          `env:"EXPLORER_ACCESS_KEY"`
	ExplorerSecret                             string          `env:"EXPLORER_SECRET"`
	ExplorerURL                                *url.URL        `env:"EXPLORER_URL"`
	FMDefaultTransactionQueueDepth             uint32          `env:"FM_DEFAULT_TRANSACTION_QUEUE_DEPTH" default:"1"`
	FMSimulateTransactions                     bool            `env:"FM_SIMULATE_TRANSACTIONS" default:"false"`
	FeatureExternalInitiators                  bool            `env:"FEATURE_EXTERNAL_INITIATORS" default:"false"`
	FeatureOffchainReporting                   bool            `env:"FEATURE_OFFCHAIN_REPORTING" default:"false"`
	FeatureOffchainReporting2                  bool            `env:"FEATURE_OFFCHAIN_REPORTING2" default:"false"`
	FeatureUICSAKeys                           bool            `env:"FEATURE_UI_CSA_KEYS" default:"false"`
	FeatureUIFeedsManager                      bool            `env:"FEATURE_UI_FEEDS_MANAGER" default:"false"`
	FlagsContractAddress                       string          `env:"FLAGS_CONTRACT_ADDRESS"`
	GasEstimatorMode                           string          `env:"GAS_ESTIMATOR_MODE"`
	GlobalLockRetryInterval                    models.Duration `env:"GLOBAL_LOCK_RETRY_INTERVAL" default:"1s"`
	HTTPServerWriteTimeout                     time.Duration   `env:"HTTP_SERVER_WRITE_TIMEOUT" default:"10s"`
	InsecureFastScrypt                         bool            `env:"INSECURE_FAST_SCRYPT" default:"false"`
	InsecureSkipVerify                         bool            `env:"INSECURE_SKIP_VERIFY" default:"false"`
	JSONConsole                                bool            `env:"JSON_CONSOLE" default:"false"`
	JobPipelineMaxRunDuration                  time.Duration   `env:"JOB_PIPELINE_MAX_RUN_DURATION" default:"10m"`
	JobPipelineReaperInterval                  time.Duration   `env:"JOB_PIPELINE_REAPER_INTERVAL" default:"1h"`
	JobPipelineReaperThreshold                 time.Duration   `env:"JOB_PIPELINE_REAPER_THRESHOLD" default:"24h"`
	JobPipelineResultWriteQueueDepth           uint64          `env:"JOB_PIPELINE_RESULT_WRITE_QUEUE_DEPTH" default:"100"`
	KeeperDefaultTransactionQueueDepth         uint32          `env:"KEEPER_DEFAULT_TRANSACTION_QUEUE_DEPTH" default:"1"`
	KeeperGasPriceBufferPercent                uint32          `env:"KEEPER_GAS_PRICE_BUFFER_PERCENT" default:"20"`
	KeeperGasTipCapBufferPercent               uint32          `env:"KEEPER_GAS_TIP_CAP_BUFFER_PERCENT" default:"20"`
	KeeperMaximumGracePeriod                   int64           `env:"KEEPER_MAXIMUM_GRACE_PERIOD" default:"100"`
	KeeperRegistryCheckGasOverhead             uint64          `env:"KEEPER_REGISTRY_CHECK_GAS_OVERHEAD" default:"200000"`
	KeeperRegistryPerformGasOverhead           uint64          `env:"KEEPER_REGISTRY_PERFORM_GAS_OVERHEAD" default:"150000"`
	KeeperRegistrySyncInterval                 time.Duration   `env:"KEEPER_REGISTRY_SYNC_INTERVAL" default:"30m"`
	KeeperRegistrySyncUpkeepQueueSize          uint32          `env:"KEEPER_REGISTRY_SYNC_UPKEEP_QUEUE_SIZE" default:"10"`
	LinkContractAddress                        string          `env:"LINK_CONTRACT_ADDRESS"`
	LogLevel                                   LogLevel        `env:"LOG_LEVEL"`
	LogSQLMigrations                           bool            `env:"LOG_SQL_MIGRATIONS" default:"true"`
	LogSQL                                     bool            `env:"LOG_SQL" default:"false"`
	LogToDisk                                  bool            `env:"LOG_TO_DISK" default:"false"`
	LogUnixTS                                  bool            `env:"LOG_UNIX_TS" default:"false"`
	MigrateDatabase                            bool            `env:"MIGRATE_DATABASE" default:"true"`
	MinIncomingConfirmations                   uint32          `env:"MIN_INCOMING_CONFIRMATIONS"`
	MinRequiredOutgoingConfirmations           uint64          `env:"MIN_OUTGOING_CONFIRMATIONS"`
	MinimumContractPayment                     assets.Link     `env:"MINIMUM_CONTRACT_PAYMENT_LINK_JUELS"`
	ORMMaxIdleConns                            int             `env:"ORM_MAX_IDLE_CONNS" default:"10"`
	ORMMaxOpenConns                            int             `env:"ORM_MAX_OPEN_CONNS" default:"20"`
	Port                                       uint16          `env:"CHAINLINK_PORT" default:"6688"`
	RPID                                       string          `env:"MFA_RPID"`
	RPOrigin                                   string          `env:"MFA_RPORIGIN"`
	ReaperExpiration                           models.Duration `env:"REAPER_EXPIRATION" default:"240h"`
	ReplayFromBlock                            int64           `env:"REPLAY_FROM_BLOCK" default:"-1"`
	RootDir                                    string          `env:"ROOT" default:"~/.chainlink"`
	SecureCookies                              bool            `env:"SECURE_COOKIES" default:"true"`
	SessionTimeout                             models.Duration `env:"SESSION_TIMEOUT" default:"15m"`
	StatsPusherLogging                         string          `env:"STATS_PUSHER_LOGGING" default:"false"`
	TLSCertPath                                string          `env:"TLS_CERT_PATH" `
	TLSHost                                    string          `env:"CHAINLINK_TLS_HOST" `
	TLSKeyPath                                 string          `env:"TLS_KEY_PATH" `
	TLSPort                                    uint16          `env:"CHAINLINK_TLS_PORT" default:"6689"`
	TLSRedirect                                bool            `env:"CHAINLINK_TLS_REDIRECT" default:"false"`
	TelemetryIngressLogging                    bool            `env:"TELEMETRY_INGRESS_LOGGING" default:"false"`
	TelemetryIngressServerPubKey               string          `env:"TELEMETRY_INGRESS_SERVER_PUB_KEY"`
	TelemetryIngressURL                        *url.URL        `env:"TELEMETRY_INGRESS_URL"`
	TriggerFallbackDBPollInterval              time.Duration   `env:"TRIGGER_FALLBACK_DB_POLL_INTERVAL" default:"30s"`
	UnAuthenticatedRateLimit                   int64           `env:"UNAUTHENTICATED_RATE_LIMIT" default:"5"`
	UnAuthenticatedRateLimitPeriod             time.Duration   `env:"UNAUTHENTICATED_RATE_LIMIT_PERIOD" default:"20s"`
	UseLegacyEthEnvVars                        bool            `env:"USE_LEGACY_ETH_ENV_VARS" default:"true"`

	// OCR V1 and V2
	OCRBlockchainTimeout                  time.Duration `env:"OCR_BLOCKCHAIN_TIMEOUT" default:"20s"`
	OCRContractConfirmations              uint          `env:"OCR_CONTRACT_CONFIRMATIONS"`
	OCRContractPollInterval               time.Duration `env:"OCR_CONTRACT_POLL_INTERVAL" default:"1m"`
	OCRContractSubscribeInterval          time.Duration `env:"OCR_CONTRACT_SUBSCRIBE_INTERVAL" default:"2m"`
	OCRContractTransmitterTransmitTimeout time.Duration `env:"OCR_CONTRACT_TRANSMITTER_TRANSMIT_TIMEOUT" default:"10s"`
	OCRDatabaseTimeout                    time.Duration `env:"OCR_DATABASE_TIMEOUT" default:"10s"`
	OCRDefaultTransactionQueueDepth       uint32        `env:"OCR_DEFAULT_TRANSACTION_QUEUE_DEPTH" default:"1"`
	OCRKeyBundleID                        string        `env:"OCR_KEY_BUNDLE_ID"`
	OCRMonitoringEndpoint                 string        `env:"OCR_MONITORING_ENDPOINT"`
	OCRSimulateTransactions               bool          `env:"OCR_SIMULATE_TRANSACTIONS" default:"false"`
	OCRTraceLogging                       bool          `env:"OCR_TRACE_LOGGING" default:"false"`

	// OCR V1
	OCRObservationGracePeriod time.Duration `env:"OCR_OBSERVATION_GRACE_PERIOD" default:"1s"`
	OCRObservationTimeout     time.Duration `env:"OCR_OBSERVATION_TIMEOUT" default:"12s"`
	OCRTransmitterAddress     string        `env:"OCR_TRANSMITTER_ADDRESS"`

	// V1 and V2 p2p networking
	P2PNetworkingStack           ocrnetworking.NetworkingStack `env:"P2P_NETWORKING_STACK" default:"V1"`
	P2PIncomingMessageBufferSize int                           `env:"P2P_INCOMING_MESSAGE_BUFFER_SIZE" default:"10"`
	P2POutgoingMessageBufferSize int                           `env:"P2P_OUTGOING_MESSAGE_BUFFER_SIZE" default:"10"`

	// V1 p2p networking
	P2PBootstrapCheckInterval           time.Duration `env:"P2P_BOOTSTRAP_CHECK_INTERVAL" default:"20s"`
	P2PDHTLookupInterval                int           `env:"P2P_DHT_LOOKUP_INTERVAL" default:"10"`
	P2PNewStreamTimeout                 time.Duration `env:"P2P_NEW_STREAM_TIMEOUT" default:"10s"`
	P2PAnnounceIP                       net.IP        `env:"P2P_ANNOUNCE_IP"`
	P2PAnnouncePort                     uint16        `env:"P2P_ANNOUNCE_PORT"`
	P2PBootstrapPeers                   []string      `env:"P2P_BOOTSTRAP_PEERS"`
	P2PDHTAnnouncementCounterUserPrefix uint32        `env:"P2P_DHT_ANNOUNCEMENT_COUNTER_USER_PREFIX" default:"0"`
	P2PListenIP                         net.IP        `env:"P2P_LISTEN_IP" default:"0.0.0.0"`
	P2PListenPort                       uint16        `env:"P2P_LISTEN_PORT"`
	P2PPeerID                           p2pkey.PeerID `env:"P2P_PEER_ID"`
	P2PPeerstoreWriteInterval           time.Duration `env:"P2P_PEERSTORE_WRITE_INTERVAL" default:"5m"`

	// V2 p2p networking
	P2PV2AnnounceAddresses []string        `env:"P2PV2_ANNOUNCE_ADDRESSES"`
	P2PV2Bootstrappers     []string        `env:"P2PV2_BOOTSTRAPPERS"`
	P2PV2DeltaDial         models.Duration `env:"P2PV2_DELTA_DIAL" default:"15s"`
	P2PV2DeltaReconcile    models.Duration `env:"P2PV2_DELTA_RECONCILE" default:"1m"`
	P2PV2ListenAddresses   []string        `env:"P2PV2_LISTEN_ADDRESSES"`
=======
	AdminCredentialsFile                       string                        `env:"ADMIN_CREDENTIALS_FILE" default:"$ROOT/apicredentials"`
	AllowOrigins                               string                        `env:"ALLOW_ORIGINS" default:"http://localhost:3000,http://localhost:6688"`
	AuthenticatedRateLimit                     int64                         `env:"AUTHENTICATED_RATE_LIMIT" default:"1000"`
	AuthenticatedRateLimitPeriod               time.Duration                 `env:"AUTHENTICATED_RATE_LIMIT_PERIOD" default:"1m"`
	AutoPprofEnabled                           bool                          `env:"AUTO_PPROF_ENABLED" default:"false"`
	AutoPprofProfileRoot                       string                        `env:"AUTO_PPROF_PROFILE_ROOT"` // Defaults to $CHAINLINK_ROOT
	AutoPprofPollInterval                      models.Duration               `env:"AUTO_PPROF_POLL_INTERVAL" default:"10s"`
	AutoPprofGatherDuration                    models.Duration               `env:"AUTO_PPROF_GATHER_DURATION" default:"10s"`
	AutoPprofGatherTraceDuration               models.Duration               `env:"AUTO_PPROF_GATHER_TRACE_DURATION" default:"5s"`
	AutoPprofMaxProfileSize                    utils.FileSize                `env:"AUTO_PPROF_MAX_PROFILE_SIZE" default:"100mb"`
	AutoPprofCPUProfileRate                    int                           `env:"AUTO_PPROF_CPU_PROFILE_RATE" default:"1"`
	AutoPprofMemProfileRate                    int                           `env:"AUTO_PPROF_MEM_PROFILE_RATE" default:"1"`
	AutoPprofBlockProfileRate                  int                           `env:"AUTO_PPROF_BLOCK_PROFILE_RATE" default:"1"`
	AutoPprofMutexProfileFraction              int                           `env:"AUTO_PPROF_MUTEX_PROFILE_FRACTION" default:"1"`
	AutoPprofMemThreshold                      utils.FileSize                `env:"AUTO_PPROF_MEM_THRESHOLD" default:"4gb"`
	AutoPprofGoroutineThreshold                int                           `env:"AUTO_PPROF_GOROUTINE_THRESHOLD" default:"5000"`
	BalanceMonitorEnabled                      bool                          `env:"BALANCE_MONITOR_ENABLED"`
	BlockBackfillDepth                         uint64                        `env:"BLOCK_BACKFILL_DEPTH" default:"10"`
	BlockBackfillSkip                          bool                          `env:"BLOCK_BACKFILL_SKIP" default:"false"`
	BlockEmissionIdleWarningThreshold          time.Duration                 `env:"BLOCK_EMISSION_IDLE_WARNING_THRESHOLD"`
	BlockHistoryEstimatorBatchSize             uint32                        `env:"BLOCK_HISTORY_ESTIMATOR_BATCH_SIZE"`
	BlockHistoryEstimatorBlockDelay            uint16                        `env:"BLOCK_HISTORY_ESTIMATOR_BLOCK_DELAY"`
	BlockHistoryEstimatorBlockHistorySize      uint16                        `env:"BLOCK_HISTORY_ESTIMATOR_BLOCK_HISTORY_SIZE"`
	BlockHistoryEstimatorTransactionPercentile uint16                        `env:"BLOCK_HISTORY_ESTIMATOR_TRANSACTION_PERCENTILE"`
	BridgeResponseURL                          url.URL                       `env:"BRIDGE_RESPONSE_URL"`
	ChainType                                  string                        `env:"CHAIN_TYPE"`
	ClientNodeURL                              string                        `env:"CLIENT_NODE_URL" default:"http://localhost:6688"`
	DatabaseBackupDir                          string                        `env:"DATABASE_BACKUP_DIR" default:""`
	DatabaseBackupFrequency                    time.Duration                 `env:"DATABASE_BACKUP_FREQUENCY" default:"1h"`
	DatabaseBackupMode                         string                        `env:"DATABASE_BACKUP_MODE" default:"none"`
	DatabaseBackupURL                          *url.URL                      `env:"DATABASE_BACKUP_URL" default:""`
	DatabaseListenerMaxReconnectDuration       time.Duration                 `env:"DATABASE_LISTENER_MAX_RECONNECT_DURATION" default:"10m"`
	DatabaseListenerMinReconnectInterval       time.Duration                 `env:"DATABASE_LISTENER_MIN_RECONNECT_INTERVAL" default:"1m"`
	DatabaseLockingMode                        string                        `env:"DATABASE_LOCKING_MODE" default:"dual"`
	DatabaseMaximumTxDuration                  time.Duration                 `env:"DATABASE_MAXIMUM_TX_DURATION" default:"30m"`
	DatabaseTimeout                            models.Duration               `env:"DATABASE_TIMEOUT" default:"0"`
	DatabaseURL                                string                        `env:"DATABASE_URL"`
	DefaultChainID                             *big.Int                      `env:"ETH_CHAIN_ID"`
	DefaultHTTPAllowUnrestrictedNetworkAccess  bool                          `env:"DEFAULT_HTTP_ALLOW_UNRESTRICTED_NETWORK_ACCESS" default:"false"`
	DefaultHTTPLimit                           int64                         `env:"DEFAULT_HTTP_LIMIT" default:"32768"`
	DefaultHTTPTimeout                         models.Duration               `env:"DEFAULT_HTTP_TIMEOUT" default:"15s"`
	DefaultMaxHTTPAttempts                     uint                          `env:"MAX_HTTP_ATTEMPTS" default:"5"`
	Dev                                        bool                          `env:"CHAINLINK_DEV" default:"false"`
	EVMDisabled                                bool                          `env:"EVM_DISABLED" default:"false"`
	EthTxReaperInterval                        time.Duration                 `env:"ETH_TX_REAPER_INTERVAL"`
	EthTxReaperThreshold                       time.Duration                 `env:"ETH_TX_REAPER_THRESHOLD"`
	EthTxResendAfterThreshold                  time.Duration                 `env:"ETH_TX_RESEND_AFTER_THRESHOLD"`
	EthereumDisabled                           bool                          `env:"ETH_DISABLED" default:"false"`
	EthereumHTTPURL                            string                        `env:"ETH_HTTP_URL"`
	EthereumSecondaryURL                       string                        `env:"ETH_SECONDARY_URL" default:""`
	EthereumSecondaryURLs                      string                        `env:"ETH_SECONDARY_URLS" default:""`
	EthereumURL                                string                        `env:"ETH_URL"`
	EvmDefaultBatchSize                        uint32                        `env:"ETH_DEFAULT_BATCH_SIZE"`
	EvmEIP1559DynamicFees                      bool                          `env:"EVM_EIP1559_DYNAMIC_FEES"`
	EvmFinalityDepth                           uint32                        `env:"ETH_FINALITY_DEPTH"`
	EvmGasBumpPercent                          uint16                        `env:"ETH_GAS_BUMP_PERCENT"`
	EvmGasBumpThreshold                        uint64                        `env:"ETH_GAS_BUMP_THRESHOLD"`
	EvmGasBumpTxDepth                          uint16                        `env:"ETH_GAS_BUMP_TX_DEPTH"`
	EvmGasBumpWei                              *big.Int                      `env:"ETH_GAS_BUMP_WEI"`
	EvmGasLimitDefault                         uint64                        `env:"ETH_GAS_LIMIT_DEFAULT"`
	EvmGasLimitMultiplier                      float32                       `env:"ETH_GAS_LIMIT_MULTIPLIER"`
	EvmGasLimitTransfer                        uint64                        `env:"ETH_GAS_LIMIT_TRANSFER"`
	EvmGasPriceDefault                         *big.Int                      `env:"ETH_GAS_PRICE_DEFAULT"`
	EvmGasTipCapDefault                        *big.Int                      `env:"EVM_GAS_TIP_CAP_DEFAULT"`
	EvmGasTipCapMinimum                        *big.Int                      `env:"EVM_GAS_TIP_CAP_MINIMUM"`
	EvmHeadTrackerHistoryDepth                 uint                          `env:"ETH_HEAD_TRACKER_HISTORY_DEPTH"`
	EvmHeadTrackerMaxBufferSize                uint                          `env:"ETH_HEAD_TRACKER_MAX_BUFFER_SIZE"`
	EvmHeadTrackerSamplingInterval             time.Duration                 `env:"ETH_HEAD_TRACKER_SAMPLING_INTERVAL"`
	EvmLogBackfillBatchSize                    uint32                        `env:"ETH_LOG_BACKFILL_BATCH_SIZE"`
	EvmMaxGasPriceWei                          *big.Int                      `env:"ETH_MAX_GAS_PRICE_WEI"`
	EvmMaxInFlightTransactions                 uint32                        `env:"ETH_MAX_IN_FLIGHT_TRANSACTIONS"`
	EvmMaxQueuedTransactions                   uint64                        `env:"ETH_MAX_QUEUED_TRANSACTIONS"`
	EvmMinGasPriceWei                          *big.Int                      `env:"ETH_MIN_GAS_PRICE_WEI"`
	EvmNonceAutoSync                           bool                          `env:"ETH_NONCE_AUTO_SYNC"`
	EvmRPCDefaultBatchSize                     uint32                        `env:"ETH_RPC_DEFAULT_BATCH_SIZE"`
	ExplorerAccessKey                          string                        `env:"EXPLORER_ACCESS_KEY"`
	ExplorerSecret                             string                        `env:"EXPLORER_SECRET"`
	ExplorerURL                                *url.URL                      `env:"EXPLORER_URL"`
	FMDefaultTransactionQueueDepth             uint32                        `env:"FM_DEFAULT_TRANSACTION_QUEUE_DEPTH" default:"1"`
	FMSimulateTransactions                     bool                          `env:"FM_SIMULATE_TRANSACTIONS" default:"false"`
	FeatureExternalInitiators                  bool                          `env:"FEATURE_EXTERNAL_INITIATORS" default:"false"`
	FeatureOffchainReporting                   bool                          `env:"FEATURE_OFFCHAIN_REPORTING" default:"false"`
	FeatureUICSAKeys                           bool                          `env:"FEATURE_UI_CSA_KEYS" default:"false"`
	FeatureUIFeedsManager                      bool                          `env:"FEATURE_UI_FEEDS_MANAGER" default:"false"`
	FlagsContractAddress                       string                        `env:"FLAGS_CONTRACT_ADDRESS"`
	GasEstimatorMode                           string                        `env:"GAS_ESTIMATOR_MODE"`
	GlobalLockRetryInterval                    models.Duration               `env:"GLOBAL_LOCK_RETRY_INTERVAL" default:"1s"`
	HTTPServerWriteTimeout                     time.Duration                 `env:"HTTP_SERVER_WRITE_TIMEOUT" default:"10s"`
	InsecureFastScrypt                         bool                          `env:"INSECURE_FAST_SCRYPT" default:"false"`
	InsecureSkipVerify                         bool                          `env:"INSECURE_SKIP_VERIFY" default:"false"`
	JSONConsole                                bool                          `env:"JSON_CONSOLE" default:"false"`
	JobPipelineMaxRunDuration                  time.Duration                 `env:"JOB_PIPELINE_MAX_RUN_DURATION" default:"10m"`
	JobPipelineReaperInterval                  time.Duration                 `env:"JOB_PIPELINE_REAPER_INTERVAL" default:"1h"`
	JobPipelineReaperThreshold                 time.Duration                 `env:"JOB_PIPELINE_REAPER_THRESHOLD" default:"24h"`
	JobPipelineResultWriteQueueDepth           uint64                        `env:"JOB_PIPELINE_RESULT_WRITE_QUEUE_DEPTH" default:"100"`
	KeeperDefaultTransactionQueueDepth         uint32                        `env:"KEEPER_DEFAULT_TRANSACTION_QUEUE_DEPTH" default:"1"`
	KeeperGasPriceBufferPercent                uint32                        `env:"KEEPER_GAS_PRICE_BUFFER_PERCENT" default:"20"`
	KeeperGasTipCapBufferPercent               uint32                        `env:"KEEPER_GAS_TIP_CAP_BUFFER_PERCENT" default:"20"`
	KeeperMaximumGracePeriod                   int64                         `env:"KEEPER_MAXIMUM_GRACE_PERIOD" default:"100"`
	KeeperRegistryCheckGasOverhead             uint64                        `env:"KEEPER_REGISTRY_CHECK_GAS_OVERHEAD" default:"200000"`
	KeeperRegistryPerformGasOverhead           uint64                        `env:"KEEPER_REGISTRY_PERFORM_GAS_OVERHEAD" default:"150000"`
	KeeperRegistrySyncInterval                 time.Duration                 `env:"KEEPER_REGISTRY_SYNC_INTERVAL" default:"30m"`
	KeeperRegistrySyncUpkeepQueueSize          uint32                        `env:"KEEPER_REGISTRY_SYNC_UPKEEP_QUEUE_SIZE" default:"10"`
	LinkContractAddress                        string                        `env:"LINK_CONTRACT_ADDRESS"`
	LogLevel                                   LogLevel                      `env:"LOG_LEVEL"`
	LogSQLMigrations                           bool                          `env:"LOG_SQL_MIGRATIONS" default:"true"`
	LogSQL                                     bool                          `env:"LOG_SQL" default:"false"`
	LogToDisk                                  bool                          `env:"LOG_TO_DISK" default:"false"`
	LogUnixTS                                  bool                          `env:"LOG_UNIX_TS" default:"false"`
	MigrateDatabase                            bool                          `env:"MIGRATE_DATABASE" default:"true"`
	MinIncomingConfirmations                   uint32                        `env:"MIN_INCOMING_CONFIRMATIONS"`
	MinRequiredOutgoingConfirmations           uint64                        `env:"MIN_OUTGOING_CONFIRMATIONS"`
	MinimumContractPayment                     assets.Link                   `env:"MINIMUM_CONTRACT_PAYMENT_LINK_JUELS"`
	OCRBlockchainTimeout                       time.Duration                 `env:"OCR_BLOCKCHAIN_TIMEOUT" default:"20s"`
	OCRBootstrapCheckInterval                  time.Duration                 `env:"OCR_BOOTSTRAP_CHECK_INTERVAL" default:"20s"`
	OCRContractConfirmations                   uint                          `env:"OCR_CONTRACT_CONFIRMATIONS"`
	OCRContractPollInterval                    time.Duration                 `env:"OCR_CONTRACT_POLL_INTERVAL" default:"1m"`
	OCRContractSubscribeInterval               time.Duration                 `env:"OCR_CONTRACT_SUBSCRIBE_INTERVAL" default:"2m"`
	OCRContractTransmitterTransmitTimeout      time.Duration                 `env:"OCR_CONTRACT_TRANSMITTER_TRANSMIT_TIMEOUT" default:"10s"`
	OCRDHTLookupInterval                       int                           `env:"OCR_DHT_LOOKUP_INTERVAL" default:"10"`
	OCRDatabaseTimeout                         time.Duration                 `env:"OCR_DATABASE_TIMEOUT" default:"10s"`
	OCRDefaultTransactionQueueDepth            uint32                        `env:"OCR_DEFAULT_TRANSACTION_QUEUE_DEPTH" default:"1"`
	OCRIncomingMessageBufferSize               int                           `env:"OCR_INCOMING_MESSAGE_BUFFER_SIZE" default:"10"`
	OCRKeyBundleID                             string                        `env:"OCR_KEY_BUNDLE_ID"`
	OCRMonitoringEndpoint                      string                        `env:"OCR_MONITORING_ENDPOINT"`
	OCRNewStreamTimeout                        time.Duration                 `env:"OCR_NEW_STREAM_TIMEOUT" default:"10s"`
	OCRObservationGracePeriod                  time.Duration                 `env:"OCR_OBSERVATION_GRACE_PERIOD" default:"1s"`
	OCRObservationTimeout                      time.Duration                 `env:"OCR_OBSERVATION_TIMEOUT" default:"5s"`
	OCROutgoingMessageBufferSize               int                           `env:"OCR_OUTGOING_MESSAGE_BUFFER_SIZE" default:"10"`
	OCRSimulateTransactions                    bool                          `env:"OCR_SIMULATE_TRANSACTIONS" default:"false"`
	OCRTraceLogging                            bool                          `env:"OCR_TRACE_LOGGING" default:"false"`
	OCRTransmitterAddress                      string                        `env:"OCR_TRANSMITTER_ADDRESS"`
	ORMMaxIdleConns                            int                           `env:"ORM_MAX_IDLE_CONNS" default:"10"`
	ORMMaxOpenConns                            int                           `env:"ORM_MAX_OPEN_CONNS" default:"20"`
	P2PAnnounceIP                              net.IP                        `env:"P2P_ANNOUNCE_IP"`
	P2PAnnouncePort                            uint16                        `env:"P2P_ANNOUNCE_PORT"`
	P2PBootstrapPeers                          []string                      `env:"P2P_BOOTSTRAP_PEERS"`
	P2PDHTAnnouncementCounterUserPrefix        uint32                        `env:"P2P_DHT_ANNOUNCEMENT_COUNTER_USER_PREFIX" default:"0"`
	P2PListenIP                                net.IP                        `env:"P2P_LISTEN_IP" default:"0.0.0.0"`
	P2PListenPort                              uint16                        `env:"P2P_LISTEN_PORT"`
	P2PNetworkingStack                         ocrnetworking.NetworkingStack `env:"P2P_NETWORKING_STACK" default:"V1"`
	P2PPeerID                                  p2pkey.PeerID                 `env:"P2P_PEER_ID"`
	P2PPeerstoreWriteInterval                  time.Duration                 `env:"P2P_PEERSTORE_WRITE_INTERVAL" default:"5m"`
	P2PV2AnnounceAddresses                     []string                      `env:"P2PV2_ANNOUNCE_ADDRESSES"`
	P2PV2Bootstrappers                         []string                      `env:"P2PV2_BOOTSTRAPPERS"`
	P2PV2DeltaDial                             models.Duration               `env:"P2PV2_DELTA_DIAL" default:"15s"`
	P2PV2DeltaReconcile                        models.Duration               `env:"P2PV2_DELTA_RECONCILE" default:"1m"`
	P2PV2ListenAddresses                       []string                      `env:"P2PV2_LISTEN_ADDRESSES"`
	Port                                       uint16                        `env:"CHAINLINK_PORT" default:"6688"`
	RPID                                       string                        `env:"MFA_RPID"`
	RPOrigin                                   string                        `env:"MFA_RPORIGIN"`
	ReaperExpiration                           models.Duration               `env:"REAPER_EXPIRATION" default:"240h"`
	ReplayFromBlock                            int64                         `env:"REPLAY_FROM_BLOCK" default:"-1"`
	RootDir                                    string                        `env:"ROOT" default:"~/.chainlink"`
	SecureCookies                              bool                          `env:"SECURE_COOKIES" default:"true"`
	SessionTimeout                             models.Duration               `env:"SESSION_TIMEOUT" default:"15m"`
	StatsPusherLogging                         string                        `env:"STATS_PUSHER_LOGGING" default:"false"`
	TLSCertPath                                string                        `env:"TLS_CERT_PATH" `
	TLSHost                                    string                        `env:"CHAINLINK_TLS_HOST" `
	TLSKeyPath                                 string                        `env:"TLS_KEY_PATH" `
	TLSPort                                    uint16                        `env:"CHAINLINK_TLS_PORT" default:"6689"`
	TLSRedirect                                bool                          `env:"CHAINLINK_TLS_REDIRECT" default:"false"`
	TelemetryIngressLogging                    bool                          `env:"TELEMETRY_INGRESS_LOGGING" default:"false"`
	TelemetryIngressServerPubKey               string                        `env:"TELEMETRY_INGRESS_SERVER_PUB_KEY"`
	TelemetryIngressURL                        *url.URL                      `env:"TELEMETRY_INGRESS_URL"`
	TriggerFallbackDBPollInterval              time.Duration                 `env:"TRIGGER_FALLBACK_DB_POLL_INTERVAL" default:"30s"`
	UnAuthenticatedRateLimit                   int64                         `env:"UNAUTHENTICATED_RATE_LIMIT" default:"5"`
	UnAuthenticatedRateLimitPeriod             time.Duration                 `env:"UNAUTHENTICATED_RATE_LIMIT_PERIOD" default:"20s"`
	UseLegacyEthEnvVars                        bool                          `env:"USE_LEGACY_ETH_ENV_VARS" default:"true"`
>>>>>>> 83582446
}

// EnvVarName gets the environment variable name for a config schema field
func EnvVarName(field string) string {
	schemaT := reflect.TypeOf(ConfigSchema{})
	item, ok := schemaT.FieldByName(field)
	if !ok {
		log.Panicf("Invariant violated, no field of name %s found on ConfigSchema", field)
	}
	return item.Tag.Get("env")
}

func TryEnvVarName(field string) string {
	schemaT := reflect.TypeOf(ConfigSchema{})
	item, ok := schemaT.FieldByName(field)
	if !ok {
		return fmt.Sprintf("<%s>", field)
	}
	return item.Tag.Get("env")
}

func defaultValue(name string) (string, bool) {
	schemaT := reflect.TypeOf(ConfigSchema{})
	if item, ok := schemaT.FieldByName(name); ok {
		return item.Tag.Lookup("default")
	}
	log.Panicf("Invariant violated, no field of name %s found for defaultValue", name)
	return "", false
}

func zeroValue(name string) interface{} {
	schemaT := reflect.TypeOf(ConfigSchema{})
	if item, ok := schemaT.FieldByName(name); ok {
		if item.Type.Kind() == reflect.Ptr {
			return nil
		}
		return reflect.New(item.Type).Interface()
	}
	log.Panicf("Invariant violated, no field of name %s found for zeroValue", name)
	return nil
}<|MERGE_RESOLUTION|>--- conflicted
+++ resolved
@@ -19,7 +19,6 @@
 
 // ConfigSchema records the schema of configuration at the type level
 type ConfigSchema struct {
-<<<<<<< HEAD
 	AdminCredentialsFile                       string          `env:"ADMIN_CREDENTIALS_FILE" default:"$ROOT/apicredentials"`
 	AllowOrigins                               string          `env:"ALLOW_ORIGINS" default:"http://localhost:3000,http://localhost:6688"`
 	AuthenticatedRateLimit                     int64           `env:"AUTHENTICATED_RATE_LIMIT" default:"1000"`
@@ -173,7 +172,7 @@
 
 	// OCR V1
 	OCRObservationGracePeriod time.Duration `env:"OCR_OBSERVATION_GRACE_PERIOD" default:"1s"`
-	OCRObservationTimeout     time.Duration `env:"OCR_OBSERVATION_TIMEOUT" default:"12s"`
+	OCRObservationTimeout     time.Duration `env:"OCR_OBSERVATION_TIMEOUT" default:"5s"`
 	OCRTransmitterAddress     string        `env:"OCR_TRANSMITTER_ADDRESS"`
 
 	// V1 and V2 p2p networking
@@ -200,177 +199,6 @@
 	P2PV2DeltaDial         models.Duration `env:"P2PV2_DELTA_DIAL" default:"15s"`
 	P2PV2DeltaReconcile    models.Duration `env:"P2PV2_DELTA_RECONCILE" default:"1m"`
 	P2PV2ListenAddresses   []string        `env:"P2PV2_LISTEN_ADDRESSES"`
-=======
-	AdminCredentialsFile                       string                        `env:"ADMIN_CREDENTIALS_FILE" default:"$ROOT/apicredentials"`
-	AllowOrigins                               string                        `env:"ALLOW_ORIGINS" default:"http://localhost:3000,http://localhost:6688"`
-	AuthenticatedRateLimit                     int64                         `env:"AUTHENTICATED_RATE_LIMIT" default:"1000"`
-	AuthenticatedRateLimitPeriod               time.Duration                 `env:"AUTHENTICATED_RATE_LIMIT_PERIOD" default:"1m"`
-	AutoPprofEnabled                           bool                          `env:"AUTO_PPROF_ENABLED" default:"false"`
-	AutoPprofProfileRoot                       string                        `env:"AUTO_PPROF_PROFILE_ROOT"` // Defaults to $CHAINLINK_ROOT
-	AutoPprofPollInterval                      models.Duration               `env:"AUTO_PPROF_POLL_INTERVAL" default:"10s"`
-	AutoPprofGatherDuration                    models.Duration               `env:"AUTO_PPROF_GATHER_DURATION" default:"10s"`
-	AutoPprofGatherTraceDuration               models.Duration               `env:"AUTO_PPROF_GATHER_TRACE_DURATION" default:"5s"`
-	AutoPprofMaxProfileSize                    utils.FileSize                `env:"AUTO_PPROF_MAX_PROFILE_SIZE" default:"100mb"`
-	AutoPprofCPUProfileRate                    int                           `env:"AUTO_PPROF_CPU_PROFILE_RATE" default:"1"`
-	AutoPprofMemProfileRate                    int                           `env:"AUTO_PPROF_MEM_PROFILE_RATE" default:"1"`
-	AutoPprofBlockProfileRate                  int                           `env:"AUTO_PPROF_BLOCK_PROFILE_RATE" default:"1"`
-	AutoPprofMutexProfileFraction              int                           `env:"AUTO_PPROF_MUTEX_PROFILE_FRACTION" default:"1"`
-	AutoPprofMemThreshold                      utils.FileSize                `env:"AUTO_PPROF_MEM_THRESHOLD" default:"4gb"`
-	AutoPprofGoroutineThreshold                int                           `env:"AUTO_PPROF_GOROUTINE_THRESHOLD" default:"5000"`
-	BalanceMonitorEnabled                      bool                          `env:"BALANCE_MONITOR_ENABLED"`
-	BlockBackfillDepth                         uint64                        `env:"BLOCK_BACKFILL_DEPTH" default:"10"`
-	BlockBackfillSkip                          bool                          `env:"BLOCK_BACKFILL_SKIP" default:"false"`
-	BlockEmissionIdleWarningThreshold          time.Duration                 `env:"BLOCK_EMISSION_IDLE_WARNING_THRESHOLD"`
-	BlockHistoryEstimatorBatchSize             uint32                        `env:"BLOCK_HISTORY_ESTIMATOR_BATCH_SIZE"`
-	BlockHistoryEstimatorBlockDelay            uint16                        `env:"BLOCK_HISTORY_ESTIMATOR_BLOCK_DELAY"`
-	BlockHistoryEstimatorBlockHistorySize      uint16                        `env:"BLOCK_HISTORY_ESTIMATOR_BLOCK_HISTORY_SIZE"`
-	BlockHistoryEstimatorTransactionPercentile uint16                        `env:"BLOCK_HISTORY_ESTIMATOR_TRANSACTION_PERCENTILE"`
-	BridgeResponseURL                          url.URL                       `env:"BRIDGE_RESPONSE_URL"`
-	ChainType                                  string                        `env:"CHAIN_TYPE"`
-	ClientNodeURL                              string                        `env:"CLIENT_NODE_URL" default:"http://localhost:6688"`
-	DatabaseBackupDir                          string                        `env:"DATABASE_BACKUP_DIR" default:""`
-	DatabaseBackupFrequency                    time.Duration                 `env:"DATABASE_BACKUP_FREQUENCY" default:"1h"`
-	DatabaseBackupMode                         string                        `env:"DATABASE_BACKUP_MODE" default:"none"`
-	DatabaseBackupURL                          *url.URL                      `env:"DATABASE_BACKUP_URL" default:""`
-	DatabaseListenerMaxReconnectDuration       time.Duration                 `env:"DATABASE_LISTENER_MAX_RECONNECT_DURATION" default:"10m"`
-	DatabaseListenerMinReconnectInterval       time.Duration                 `env:"DATABASE_LISTENER_MIN_RECONNECT_INTERVAL" default:"1m"`
-	DatabaseLockingMode                        string                        `env:"DATABASE_LOCKING_MODE" default:"dual"`
-	DatabaseMaximumTxDuration                  time.Duration                 `env:"DATABASE_MAXIMUM_TX_DURATION" default:"30m"`
-	DatabaseTimeout                            models.Duration               `env:"DATABASE_TIMEOUT" default:"0"`
-	DatabaseURL                                string                        `env:"DATABASE_URL"`
-	DefaultChainID                             *big.Int                      `env:"ETH_CHAIN_ID"`
-	DefaultHTTPAllowUnrestrictedNetworkAccess  bool                          `env:"DEFAULT_HTTP_ALLOW_UNRESTRICTED_NETWORK_ACCESS" default:"false"`
-	DefaultHTTPLimit                           int64                         `env:"DEFAULT_HTTP_LIMIT" default:"32768"`
-	DefaultHTTPTimeout                         models.Duration               `env:"DEFAULT_HTTP_TIMEOUT" default:"15s"`
-	DefaultMaxHTTPAttempts                     uint                          `env:"MAX_HTTP_ATTEMPTS" default:"5"`
-	Dev                                        bool                          `env:"CHAINLINK_DEV" default:"false"`
-	EVMDisabled                                bool                          `env:"EVM_DISABLED" default:"false"`
-	EthTxReaperInterval                        time.Duration                 `env:"ETH_TX_REAPER_INTERVAL"`
-	EthTxReaperThreshold                       time.Duration                 `env:"ETH_TX_REAPER_THRESHOLD"`
-	EthTxResendAfterThreshold                  time.Duration                 `env:"ETH_TX_RESEND_AFTER_THRESHOLD"`
-	EthereumDisabled                           bool                          `env:"ETH_DISABLED" default:"false"`
-	EthereumHTTPURL                            string                        `env:"ETH_HTTP_URL"`
-	EthereumSecondaryURL                       string                        `env:"ETH_SECONDARY_URL" default:""`
-	EthereumSecondaryURLs                      string                        `env:"ETH_SECONDARY_URLS" default:""`
-	EthereumURL                                string                        `env:"ETH_URL"`
-	EvmDefaultBatchSize                        uint32                        `env:"ETH_DEFAULT_BATCH_SIZE"`
-	EvmEIP1559DynamicFees                      bool                          `env:"EVM_EIP1559_DYNAMIC_FEES"`
-	EvmFinalityDepth                           uint32                        `env:"ETH_FINALITY_DEPTH"`
-	EvmGasBumpPercent                          uint16                        `env:"ETH_GAS_BUMP_PERCENT"`
-	EvmGasBumpThreshold                        uint64                        `env:"ETH_GAS_BUMP_THRESHOLD"`
-	EvmGasBumpTxDepth                          uint16                        `env:"ETH_GAS_BUMP_TX_DEPTH"`
-	EvmGasBumpWei                              *big.Int                      `env:"ETH_GAS_BUMP_WEI"`
-	EvmGasLimitDefault                         uint64                        `env:"ETH_GAS_LIMIT_DEFAULT"`
-	EvmGasLimitMultiplier                      float32                       `env:"ETH_GAS_LIMIT_MULTIPLIER"`
-	EvmGasLimitTransfer                        uint64                        `env:"ETH_GAS_LIMIT_TRANSFER"`
-	EvmGasPriceDefault                         *big.Int                      `env:"ETH_GAS_PRICE_DEFAULT"`
-	EvmGasTipCapDefault                        *big.Int                      `env:"EVM_GAS_TIP_CAP_DEFAULT"`
-	EvmGasTipCapMinimum                        *big.Int                      `env:"EVM_GAS_TIP_CAP_MINIMUM"`
-	EvmHeadTrackerHistoryDepth                 uint                          `env:"ETH_HEAD_TRACKER_HISTORY_DEPTH"`
-	EvmHeadTrackerMaxBufferSize                uint                          `env:"ETH_HEAD_TRACKER_MAX_BUFFER_SIZE"`
-	EvmHeadTrackerSamplingInterval             time.Duration                 `env:"ETH_HEAD_TRACKER_SAMPLING_INTERVAL"`
-	EvmLogBackfillBatchSize                    uint32                        `env:"ETH_LOG_BACKFILL_BATCH_SIZE"`
-	EvmMaxGasPriceWei                          *big.Int                      `env:"ETH_MAX_GAS_PRICE_WEI"`
-	EvmMaxInFlightTransactions                 uint32                        `env:"ETH_MAX_IN_FLIGHT_TRANSACTIONS"`
-	EvmMaxQueuedTransactions                   uint64                        `env:"ETH_MAX_QUEUED_TRANSACTIONS"`
-	EvmMinGasPriceWei                          *big.Int                      `env:"ETH_MIN_GAS_PRICE_WEI"`
-	EvmNonceAutoSync                           bool                          `env:"ETH_NONCE_AUTO_SYNC"`
-	EvmRPCDefaultBatchSize                     uint32                        `env:"ETH_RPC_DEFAULT_BATCH_SIZE"`
-	ExplorerAccessKey                          string                        `env:"EXPLORER_ACCESS_KEY"`
-	ExplorerSecret                             string                        `env:"EXPLORER_SECRET"`
-	ExplorerURL                                *url.URL                      `env:"EXPLORER_URL"`
-	FMDefaultTransactionQueueDepth             uint32                        `env:"FM_DEFAULT_TRANSACTION_QUEUE_DEPTH" default:"1"`
-	FMSimulateTransactions                     bool                          `env:"FM_SIMULATE_TRANSACTIONS" default:"false"`
-	FeatureExternalInitiators                  bool                          `env:"FEATURE_EXTERNAL_INITIATORS" default:"false"`
-	FeatureOffchainReporting                   bool                          `env:"FEATURE_OFFCHAIN_REPORTING" default:"false"`
-	FeatureUICSAKeys                           bool                          `env:"FEATURE_UI_CSA_KEYS" default:"false"`
-	FeatureUIFeedsManager                      bool                          `env:"FEATURE_UI_FEEDS_MANAGER" default:"false"`
-	FlagsContractAddress                       string                        `env:"FLAGS_CONTRACT_ADDRESS"`
-	GasEstimatorMode                           string                        `env:"GAS_ESTIMATOR_MODE"`
-	GlobalLockRetryInterval                    models.Duration               `env:"GLOBAL_LOCK_RETRY_INTERVAL" default:"1s"`
-	HTTPServerWriteTimeout                     time.Duration                 `env:"HTTP_SERVER_WRITE_TIMEOUT" default:"10s"`
-	InsecureFastScrypt                         bool                          `env:"INSECURE_FAST_SCRYPT" default:"false"`
-	InsecureSkipVerify                         bool                          `env:"INSECURE_SKIP_VERIFY" default:"false"`
-	JSONConsole                                bool                          `env:"JSON_CONSOLE" default:"false"`
-	JobPipelineMaxRunDuration                  time.Duration                 `env:"JOB_PIPELINE_MAX_RUN_DURATION" default:"10m"`
-	JobPipelineReaperInterval                  time.Duration                 `env:"JOB_PIPELINE_REAPER_INTERVAL" default:"1h"`
-	JobPipelineReaperThreshold                 time.Duration                 `env:"JOB_PIPELINE_REAPER_THRESHOLD" default:"24h"`
-	JobPipelineResultWriteQueueDepth           uint64                        `env:"JOB_PIPELINE_RESULT_WRITE_QUEUE_DEPTH" default:"100"`
-	KeeperDefaultTransactionQueueDepth         uint32                        `env:"KEEPER_DEFAULT_TRANSACTION_QUEUE_DEPTH" default:"1"`
-	KeeperGasPriceBufferPercent                uint32                        `env:"KEEPER_GAS_PRICE_BUFFER_PERCENT" default:"20"`
-	KeeperGasTipCapBufferPercent               uint32                        `env:"KEEPER_GAS_TIP_CAP_BUFFER_PERCENT" default:"20"`
-	KeeperMaximumGracePeriod                   int64                         `env:"KEEPER_MAXIMUM_GRACE_PERIOD" default:"100"`
-	KeeperRegistryCheckGasOverhead             uint64                        `env:"KEEPER_REGISTRY_CHECK_GAS_OVERHEAD" default:"200000"`
-	KeeperRegistryPerformGasOverhead           uint64                        `env:"KEEPER_REGISTRY_PERFORM_GAS_OVERHEAD" default:"150000"`
-	KeeperRegistrySyncInterval                 time.Duration                 `env:"KEEPER_REGISTRY_SYNC_INTERVAL" default:"30m"`
-	KeeperRegistrySyncUpkeepQueueSize          uint32                        `env:"KEEPER_REGISTRY_SYNC_UPKEEP_QUEUE_SIZE" default:"10"`
-	LinkContractAddress                        string                        `env:"LINK_CONTRACT_ADDRESS"`
-	LogLevel                                   LogLevel                      `env:"LOG_LEVEL"`
-	LogSQLMigrations                           bool                          `env:"LOG_SQL_MIGRATIONS" default:"true"`
-	LogSQL                                     bool                          `env:"LOG_SQL" default:"false"`
-	LogToDisk                                  bool                          `env:"LOG_TO_DISK" default:"false"`
-	LogUnixTS                                  bool                          `env:"LOG_UNIX_TS" default:"false"`
-	MigrateDatabase                            bool                          `env:"MIGRATE_DATABASE" default:"true"`
-	MinIncomingConfirmations                   uint32                        `env:"MIN_INCOMING_CONFIRMATIONS"`
-	MinRequiredOutgoingConfirmations           uint64                        `env:"MIN_OUTGOING_CONFIRMATIONS"`
-	MinimumContractPayment                     assets.Link                   `env:"MINIMUM_CONTRACT_PAYMENT_LINK_JUELS"`
-	OCRBlockchainTimeout                       time.Duration                 `env:"OCR_BLOCKCHAIN_TIMEOUT" default:"20s"`
-	OCRBootstrapCheckInterval                  time.Duration                 `env:"OCR_BOOTSTRAP_CHECK_INTERVAL" default:"20s"`
-	OCRContractConfirmations                   uint                          `env:"OCR_CONTRACT_CONFIRMATIONS"`
-	OCRContractPollInterval                    time.Duration                 `env:"OCR_CONTRACT_POLL_INTERVAL" default:"1m"`
-	OCRContractSubscribeInterval               time.Duration                 `env:"OCR_CONTRACT_SUBSCRIBE_INTERVAL" default:"2m"`
-	OCRContractTransmitterTransmitTimeout      time.Duration                 `env:"OCR_CONTRACT_TRANSMITTER_TRANSMIT_TIMEOUT" default:"10s"`
-	OCRDHTLookupInterval                       int                           `env:"OCR_DHT_LOOKUP_INTERVAL" default:"10"`
-	OCRDatabaseTimeout                         time.Duration                 `env:"OCR_DATABASE_TIMEOUT" default:"10s"`
-	OCRDefaultTransactionQueueDepth            uint32                        `env:"OCR_DEFAULT_TRANSACTION_QUEUE_DEPTH" default:"1"`
-	OCRIncomingMessageBufferSize               int                           `env:"OCR_INCOMING_MESSAGE_BUFFER_SIZE" default:"10"`
-	OCRKeyBundleID                             string                        `env:"OCR_KEY_BUNDLE_ID"`
-	OCRMonitoringEndpoint                      string                        `env:"OCR_MONITORING_ENDPOINT"`
-	OCRNewStreamTimeout                        time.Duration                 `env:"OCR_NEW_STREAM_TIMEOUT" default:"10s"`
-	OCRObservationGracePeriod                  time.Duration                 `env:"OCR_OBSERVATION_GRACE_PERIOD" default:"1s"`
-	OCRObservationTimeout                      time.Duration                 `env:"OCR_OBSERVATION_TIMEOUT" default:"5s"`
-	OCROutgoingMessageBufferSize               int                           `env:"OCR_OUTGOING_MESSAGE_BUFFER_SIZE" default:"10"`
-	OCRSimulateTransactions                    bool                          `env:"OCR_SIMULATE_TRANSACTIONS" default:"false"`
-	OCRTraceLogging                            bool                          `env:"OCR_TRACE_LOGGING" default:"false"`
-	OCRTransmitterAddress                      string                        `env:"OCR_TRANSMITTER_ADDRESS"`
-	ORMMaxIdleConns                            int                           `env:"ORM_MAX_IDLE_CONNS" default:"10"`
-	ORMMaxOpenConns                            int                           `env:"ORM_MAX_OPEN_CONNS" default:"20"`
-	P2PAnnounceIP                              net.IP                        `env:"P2P_ANNOUNCE_IP"`
-	P2PAnnouncePort                            uint16                        `env:"P2P_ANNOUNCE_PORT"`
-	P2PBootstrapPeers                          []string                      `env:"P2P_BOOTSTRAP_PEERS"`
-	P2PDHTAnnouncementCounterUserPrefix        uint32                        `env:"P2P_DHT_ANNOUNCEMENT_COUNTER_USER_PREFIX" default:"0"`
-	P2PListenIP                                net.IP                        `env:"P2P_LISTEN_IP" default:"0.0.0.0"`
-	P2PListenPort                              uint16                        `env:"P2P_LISTEN_PORT"`
-	P2PNetworkingStack                         ocrnetworking.NetworkingStack `env:"P2P_NETWORKING_STACK" default:"V1"`
-	P2PPeerID                                  p2pkey.PeerID                 `env:"P2P_PEER_ID"`
-	P2PPeerstoreWriteInterval                  time.Duration                 `env:"P2P_PEERSTORE_WRITE_INTERVAL" default:"5m"`
-	P2PV2AnnounceAddresses                     []string                      `env:"P2PV2_ANNOUNCE_ADDRESSES"`
-	P2PV2Bootstrappers                         []string                      `env:"P2PV2_BOOTSTRAPPERS"`
-	P2PV2DeltaDial                             models.Duration               `env:"P2PV2_DELTA_DIAL" default:"15s"`
-	P2PV2DeltaReconcile                        models.Duration               `env:"P2PV2_DELTA_RECONCILE" default:"1m"`
-	P2PV2ListenAddresses                       []string                      `env:"P2PV2_LISTEN_ADDRESSES"`
-	Port                                       uint16                        `env:"CHAINLINK_PORT" default:"6688"`
-	RPID                                       string                        `env:"MFA_RPID"`
-	RPOrigin                                   string                        `env:"MFA_RPORIGIN"`
-	ReaperExpiration                           models.Duration               `env:"REAPER_EXPIRATION" default:"240h"`
-	ReplayFromBlock                            int64                         `env:"REPLAY_FROM_BLOCK" default:"-1"`
-	RootDir                                    string                        `env:"ROOT" default:"~/.chainlink"`
-	SecureCookies                              bool                          `env:"SECURE_COOKIES" default:"true"`
-	SessionTimeout                             models.Duration               `env:"SESSION_TIMEOUT" default:"15m"`
-	StatsPusherLogging                         string                        `env:"STATS_PUSHER_LOGGING" default:"false"`
-	TLSCertPath                                string                        `env:"TLS_CERT_PATH" `
-	TLSHost                                    string                        `env:"CHAINLINK_TLS_HOST" `
-	TLSKeyPath                                 string                        `env:"TLS_KEY_PATH" `
-	TLSPort                                    uint16                        `env:"CHAINLINK_TLS_PORT" default:"6689"`
-	TLSRedirect                                bool                          `env:"CHAINLINK_TLS_REDIRECT" default:"false"`
-	TelemetryIngressLogging                    bool                          `env:"TELEMETRY_INGRESS_LOGGING" default:"false"`
-	TelemetryIngressServerPubKey               string                        `env:"TELEMETRY_INGRESS_SERVER_PUB_KEY"`
-	TelemetryIngressURL                        *url.URL                      `env:"TELEMETRY_INGRESS_URL"`
-	TriggerFallbackDBPollInterval              time.Duration                 `env:"TRIGGER_FALLBACK_DB_POLL_INTERVAL" default:"30s"`
-	UnAuthenticatedRateLimit                   int64                         `env:"UNAUTHENTICATED_RATE_LIMIT" default:"5"`
-	UnAuthenticatedRateLimitPeriod             time.Duration                 `env:"UNAUTHENTICATED_RATE_LIMIT_PERIOD" default:"20s"`
-	UseLegacyEthEnvVars                        bool                          `env:"USE_LEGACY_ETH_ENV_VARS" default:"true"`
->>>>>>> 83582446
 }
 
 // EnvVarName gets the environment variable name for a config schema field
