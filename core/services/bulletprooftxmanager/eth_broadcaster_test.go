--- conflicted
+++ resolved
@@ -235,17 +235,11 @@
 }
 
 func TestEthBroadcaster_ProcessUnstartedEthTxs_OptimisticLockingOnEthTx(t *testing.T) {
-<<<<<<< HEAD
-	db := pgtest.NewGormDB(t)
-	ethClient := new(mocks.Client)
-	config := cltest.NewTestConfig(t)
-=======
 	// non-transactional DB needed because we deliberately test for FK violation
 	config, orm, cleanupDB := heavyweight.FullTestORM(t, "eth_broadcaster_optimistic_locking", true, true)
 	t.Cleanup(cleanupDB)
 	db := orm.DB
 	ethClient := new(mocks.Client)
->>>>>>> 1b204e4d
 	ethKeyStore := cltest.NewKeyStore(t, db).Eth()
 	key, fromAddress := cltest.MustAddRandomKeyToKeystore(t, ethKeyStore, 0)
 	ethKeyStore.Unlock(cltest.Password)
